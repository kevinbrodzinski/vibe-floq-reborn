--- conflicted
+++ resolved
@@ -130,7 +130,6 @@
   });
 }
 
-<<<<<<< HEAD
 /**
  * Minimal compatibility wrapper used by several functions.
  * Adds CORS headers and optional status.
@@ -165,18 +164,6 @@
     'Access-Control-Allow-Headers': 
       'authorization, x-client-info, apikey, content-type, range, range-unit, x-requested-with, cache-control',
   };
-=======
-// Simple helpers that do not require the Request object (use wildcard origin)
-export function respondWithCors(body: unknown, status = 200, extraHeaders?: Record<string, string>) {
-  return new Response(JSON.stringify(body), {
-    status,
-    headers: {
-      ...defaultCorsHeaders,
-      'content-type': 'application/json; charset=utf-8',
-      ...extraHeaders,
-    },
-  });
->>>>>>> 222054fa
 }
 
 export function respondWithCorsOptions() {
