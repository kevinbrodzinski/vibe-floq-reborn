--- conflicted
+++ resolved
@@ -1,10 +1,7 @@
 import React from 'react'
-<<<<<<< HEAD
 import { Users, MapPin, Clock, TrendingUp, Activity, Heart, MessageCircle } from 'lucide-react'
-=======
-import { Users, MapPin, Clock, TrendingUp, Activity } from 'lucide-react'
-import { secureBoldify } from '@/utils/secureTextRenderer'
->>>>>>> 0bb952ba
+import { secureBoldify } from '@/utils/secureTextRenderer'        
+
 
 interface LiveActivity {
   id: string
